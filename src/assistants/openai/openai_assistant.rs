--- conflicted
+++ resolved
@@ -268,16 +268,11 @@
             .iter()
             .filter(|message| message.role == OpenAIAssistantRole::Assistant)
             .find_map(|message| {
-<<<<<<< HEAD
-                message.content.into_iter().find_map(|content| {
-                    content.text.map(|text| sanitize_json_response(&text.value))
-=======
                 message.content.iter().find_map(|content| {
-                    content.text.as_ref().and_then(|text| {
-                        let sanitized_text = sanitize_json_response(&text.value);
-                        serde_json::from_str::<T>(&sanitized_text).ok()
-                    })
->>>>>>> 2c798868
+                    content
+                        .text
+                        .as_ref()
+                        .map(|text| sanitize_json_response(&text.value))
                 })
             })
             .ok_or({
