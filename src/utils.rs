--- conflicted
+++ resolved
@@ -42,7 +42,6 @@
     text_no_json.replace("```", "")
 }
 
-<<<<<<< HEAD
 // This function generates a Json schema for the provided type
 pub(crate) fn get_type_schema<T: JsonSchema + DeserializeOwned>() -> Result<String> {
     // Instruct the Assistant to answer with the right Json format
@@ -80,7 +79,8 @@
             }
         }
     }
-=======
+}
+
 //Used internally to pick a number from range based on its % representation
 pub(crate) fn map_to_range(min: u32, max: u32, target: u32) -> f32 {
     // Cap the target to the percentage range [0, 100]
@@ -90,7 +90,6 @@
     let range = max as f32 - min as f32;
     let percentage = capped_target as f32 / 100.0;
     min as f32 + (range * percentage)
->>>>>>> 011f5853
 }
 
 #[cfg(test)]
@@ -101,8 +100,7 @@
     use serde_json::Value;
 
     use crate::llm_models::OpenAIModels;
-<<<<<<< HEAD
-    use crate::utils::{fix_value_schema, get_tokenizer, get_type_schema};
+    use crate::utils::{fix_value_schema, get_tokenizer, get_type_schema, map_to_range};
 
     #[derive(JsonSchema, Serialize, Deserialize)]
     struct SimpleStruct {
@@ -120,10 +118,8 @@
         info: SimpleStruct,
         optional_field: Option<String>,
     }
-=======
-    use crate::utils::{get_tokenizer, map_to_range};
->>>>>>> 011f5853
-
+
+    // Tokenizer tests
     #[test]
     fn it_computes_gpt3_5_tokenization() {
         let bpe = get_tokenizer(&OpenAIModels::Gpt4_32k).unwrap();
@@ -137,7 +133,6 @@
         );
     }
 
-<<<<<<< HEAD
     // Generating correct schema for types
     #[test]
     fn test_get_type_schema_simple_struct() {
@@ -385,7 +380,8 @@
 
         // Assert that the schema's object field is still None
         assert!(schema.schema.object.is_none());
-=======
+    }
+
     // Mapping % target to temperature range
     #[test]
     fn test_target_at_min() {
@@ -423,6 +419,5 @@
     fn test_negative_behavior_not_applicable() {
         // Not applicable for unsigned inputs but could test edge cases:
         assert_eq!(map_to_range(0, 100, 0), 0.0);
->>>>>>> 011f5853
     }
 }